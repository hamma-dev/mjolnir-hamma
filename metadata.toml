# Metadata for this specific system configuration package

config_version = 1

# Name of the system; used internally to reference it and for paths, etc.
name = "hamma"

# Full "pretty" name of the system, e.g. for UI text
name_full = "HAMMA Sensor System"
# The author, authors or sponsoring organization of the system
author = "UAH HAMMA group"
# Freeform description of the system's intended function and purpose
description = "System configuration for the Huntsville AL Marx Meter Array"
# Official website for this specific system
homepage = "https://hamma.dev/"
# Repository containing the system's source code
repo = "https://github.com/hamma-dev/mjolnir-hamma"
# SPDX license identifier for the this configuration package (TBD)
license = ""

<<<<<<< HEAD
# Version of the coqnfig package; should follow SemVer and PEP 396
version = "0.2.0dev0"
=======
# Version of the config package; should follow SemVer and PEP 396
version = "0.1.1"
>>>>>>> 8c34678b
# Minimum Brokkr version this version of the config package needs to work
brokkr_version_min = "0.4.0dev0"
# As above, but maximum version (e.g. "0.3.99" for < 0.4.x)
brokkr_version_max = ""
# Ibid, for Sindri
sindri_version_min = "0.3.0"
sindri_version_max = ""<|MERGE_RESOLUTION|>--- conflicted
+++ resolved
@@ -18,13 +18,8 @@
 # SPDX license identifier for the this configuration package (TBD)
 license = ""
 
-<<<<<<< HEAD
-# Version of the coqnfig package; should follow SemVer and PEP 396
+# Version of the config package; should follow SemVer and PEP 396
 version = "0.2.0dev0"
-=======
-# Version of the config package; should follow SemVer and PEP 396
-version = "0.1.1"
->>>>>>> 8c34678b
 # Minimum Brokkr version this version of the config package needs to work
 brokkr_version_min = "0.4.0dev0"
 # As above, but maximum version (e.g. "0.3.99" for < 0.4.x)
